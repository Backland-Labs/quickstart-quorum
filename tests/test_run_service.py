--- conflicted
+++ resolved
@@ -989,19 +989,11 @@
         assert len(containers) == 0, f"Containers with name {container_name} are still running"
         assert check_shutdown_logs(self.logger, self.config_path) == True, "Shutdown logs check failed"
 
-<<<<<<< HEAD
-class TestAgentService:
-    """Test class that runs tests for all configs."""
-    
-    logger = setup_logging(Path(f'test_run_service_{datetime.now().strftime("%Y%m%d_%H%M%S")}.log'))
-    temp_dir = None
-=======
 class TempDirMixin:
     """Mixin to set up and clean up a temporary directory for tests."""
     logger: logging.Logger
     get_test_class: Callable[[str, str], BaseTestService]
     temp_dir: tempfile.TemporaryDirectory
->>>>>>> 4965088e
 
     def setup_class(self):
         """Setup for class-level tests."""
@@ -1026,15 +1018,7 @@
             if not ensure_service_stopped(config_path, self.temp_dir.name, self.logger):
                 raise RuntimeError("Failed to stop existing service")
 
-<<<<<<< HEAD
-            self.test_class = type(
-                f'TestService_{Path(config_path).stem}',
-                (BaseTestService,),
-                {'config_path': config_path, 'temp_dir': self.temp_dir}
-            )
-=======
             self.test_class = self.get_test_class(config_path, self.temp_dir)
->>>>>>> 4965088e
             self.test_class.setup_class()
 
             yield

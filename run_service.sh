#!/bin/bash

# ------------------------------------------------------------------------------
#
#   Copyright 2023 Valory AG
#
#   Licensed under the Apache License, Version 2.0 (the "License");
#   you may not use this file except in compliance with the License.
#   You may obtain a copy of the License at
#
#       http://www.apache.org/licenses/LICENSE-2.0
#
#   Unless required by applicable law or agreed to in writing, software
#   distributed under the License is distributed on an "AS IS" BASIS,
#   WITHOUT WARRANTIES OR CONDITIONS OF ANY KIND, either express or implied.
#   See the License for the specific language governing permissions and
#   limitations under the License.
#
# ------------------------------------------------------------------------------

# Convert Hex to Dec
hex_to_decimal() {
    $PYTHON_CMD -c "print(int('$1', 16))"
}

# Convert Wei to Dai
wei_to_dai() {
    local wei="$1"
    local decimal_precision=4  # Change this to your desired precision
    local dai=$($PYTHON_CMD -c "print('%.${decimal_precision}f' % ($wei / 1000000000000000000.0))")
    echo "$dai"
}

# Function to get the balance of an Ethereum address
get_balance() {
    local address="$1"
    curl -s -S -X POST \
        -H "Content-Type: application/json" \
        --data "{\"jsonrpc\":\"2.0\",\"method\":\"eth_getBalance\",\"params\":[\"$address\",\"latest\"],\"id\":1}" "$rpc" | \
        $PYTHON_CMD -c "import sys, json; print(json.load(sys.stdin)['result'])"
}

# Function to ensure a minimum balance for an Ethereum address
ensure_minimum_balance() {
    local address="$1"
    local minimum_balance="$2"
    local address_description="$3"

    balance_hex=$(get_balance "$address")
    balance=$(hex_to_decimal "$balance_hex")

    echo "Checking balance of $address_description (minimum required $(wei_to_dai $minimum_balance) DAI):"
    echo "  - Address: $address"
    echo "  - Balance: $(wei_to_dai $balance) DAI"

    if [ "$($PYTHON_CMD -c "print($balance < $minimum_balance)")" == "True" ]; then
        echo ""
        echo "    Please, fund address $address with at least $(wei_to_dai $minimum_balance) DAI."

        local spin='-\|/'
        local i=0
        local cycle_count=0
        while [ "$($PYTHON_CMD -c "print($balance < $minimum_balance)")" == "True" ]; do
            printf "\r    Waiting... ${spin:$i:1} "
            i=$(((i + 1) % 4))
            sleep .1

            # This will be checked every 10 seconds (100 cycles).
            cycle_count=$((cycle_count + 1))
            if [ "$cycle_count" -eq 100 ]; then
                balance_hex=$(get_balance "$address")
                balance=$(hex_to_decimal "$balance_hex")
                cycle_count=0
            fi
        done

        printf "\r    Waiting...   \n"
        echo ""
        echo "  - Updated balance: $(wei_to_dai $balance) DAI"
    fi

    echo "    OK."
    echo ""
}

<<<<<<< HEAD
# Get the address from a keys.json file
get_address() {
    local keys_json_path="$1"

    if [ ! -f "$keys_json_path" ]; then
        echo "Error: $keys_json_path does not exist."
        return 1
    fi

    local address_start_position=17
    local address=$(sed -n 3p "$keys_json_path")
    address=$(echo "$address" |
        awk '{ print substr( $0, '$address_start_position', length($0) - '$address_start_position' - 1 ) }')

    echo -n "$address"
}

# Get the private key from a keys.json file
get_private_key() {
    local keys_json_path="$1"

    if [ ! -f "$keys_json_path" ]; then
        echo "Error: $keys_json_path does not exist."
        return 1
    fi

    local private_key_start_position=21
    local private_key=$(sed -n 4p "$keys_json_path")
    private_key=$(echo -n "$private_key" |
        awk '{ printf substr( $0, '$private_key_start_position', length($0) - '$private_key_start_position' ) }')

    echo -n "$private_key"
=======
# Function to add a volume to a service in a Docker Compose file
add_volume_to_service() {
    local compose_file="$1"
    local service_name="$2"
    local volume_name="$3"
    local volume_path="$4"

    # Check if the Docker Compose file exists
    if [ ! -f "$compose_file" ]; then
        echo "Docker Compose file '$compose_file' not found."
        return 1
    fi

    # Check if the service exists in the Docker Compose file
    if ! grep -q "^[[:space:]]*${service_name}:" "$compose_file"; then
        echo "Service '$service_name' not found in '$compose_file'."
        return 1
    fi

    # Check if the volume is already defined for the service
    if grep -q "^[[:space:]]*volumes:" "$compose_file"; then
        sed -i "/^[[:space:]]*volumes:/a \ \ \ \ \ \ - ${volume_path}:${volume_name}:Z" "$compose_file"
    else
        sed -i "/^[[:space:]]*${service_name}:/a \ \ \ \ volumes:\n\ \ \ \ \ \ - ${volume_path}:${volume_name}:Z" "$compose_file"
    fi
>>>>>>> 45a0ebfa
}


# ------------------
# Script starts here
# ------------------

set -e  # Exit script on first error
echo ""
echo "---------------"
echo " Trader runner "
echo "---------------"
echo ""
echo "This script will assist you in setting up and running the Trader service (https://github.com/valory-xyz/trader)."
echo ""

# Check if user is inside a venv
if [[ "$VIRTUAL_ENV" != "" ]]
then
    echo "Please exit the virtual environment!"
    exit 1
fi

# Check dependencies
if command -v python3 >/dev/null 2>&1; then
    PYTHON_CMD="python3"
elif command -v python >/dev/null 2>&1; then
    PYTHON_CMD="python"
else
    echo >&2 "Python is not installed!";
    exit 1
fi

if [[ "$($PYTHON_CMD --version 2>&1)" != "Python 3.10."* ]] && [[ "$($PYTHON_CMD --version 2>&1)" != "Python 3.11."* ]]; then
    echo >&2 "Python version >=3.10.0, <3.12.0 is required but found $($PYTHON_CMD --version 2>&1)";
    exit 1
fi

command -v git >/dev/null 2>&1 ||
{ echo >&2 "Git is not installed!";
  exit 1
}

command -v poetry >/dev/null 2>&1 ||
{ echo >&2 "Poetry is not installed!";
  exit 1
}

command -v docker >/dev/null 2>&1 ||
{ echo >&2 "Docker is not installed!";
  exit 1
}

docker rm -f abci0 node0 trader_abci_0 trader_tm_0 &> /dev/null ||
{ echo >&2 "Docker is not running!";
  exit 1
}

store=".trader_runner"
rpc_path="$store/rpc.txt"
operator_keys_file="$store/operator_keys.json"
keys_json="keys.json"
keys_json_path="$store/$keys_json"
agent_address_path="$store/agent_address.txt"
service_id_path="$store/service_id.txt"
service_safe_address_path="$store/service_safe_address.txt"
store_readme_path="$store/README.txt"

if [ -d $store ]; then
    first_run=false
    paths="$rpc_path $operator_keys_file $keys_json_path $agent_address_path $service_id_path"

    for file in $paths; do
        if ! [ -f "$file" ]; then
            echo "The runner's store is corrupted!"
            echo "Please manually investigate the $store folder"
            echo "Make sure that you do not lose your keys or any other important information!"
            exit 1
        fi
    done

    rpc=$(cat $rpc_path)
    agent_address=$(cat $agent_address_path)
    service_id=$(cat $service_id_path)
else
    first_run=true
    mkdir "$store"

    echo -e 'IMPORTANT:\n\n' \
        '   This folder contains crucial configuration information and autogenerated keys for your Trader agent.\n' \
        '   Please back up this folder and be cautious if you are modifying or sharing these files to avoid potential asset loss.' > "$store_readme_path"
fi

# Prompt for RPC
[[ -z "${rpc}" ]] && read -rsp "Enter a Gnosis RPC that supports eth_newFilter [hidden input]: " rpc && echo || rpc="${rpc}"

# Check if eth_newFilter is supported
new_filter_supported=$(curl -s -S -X POST \
  -H "Content-Type: application/json" \
  --data '{"jsonrpc":"2.0","method":"eth_newFilter","params":["invalid"],"id":1}' "$rpc" | \
  $PYTHON_CMD -c "import sys, json; print(json.load(sys.stdin)['error']['message']=='The method eth_newFilter does not exist/is not available')")

if [ "$new_filter_supported" = True ]
then
    echo "The given RPC ($rpc) does not support 'eth_newFilter'! Terminating script..."
    exit 1
else
    echo -n "$rpc" > $rpc_path
fi

# clone repo
directory="trader"
# This is a tested version that works well.
# Feel free to replace this with a different version of the repo, but be careful as there might be breaking changes
service_version="v0.6.3"
service_repo=https://github.com/valory-xyz/$directory.git
if [ -d $directory ]
then
    echo "Detected an existing $directory repo. Using this one..."
    echo "Please stop and manually delete the $directory repo if you updated the service's version ($service_version)!"
    echo "You can run the following command, or continue with the pre-existing version of the service:"
    echo "rm -r $directory"
else
    echo "Cloning the $directory repo..."
    git clone --depth 1 --branch $service_version $service_repo
fi

cd $directory
if [ "$(git rev-parse --is-inside-work-tree)" = true ]
then
    poetry install
    poetry run autonomy packages sync
else
    echo "$directory is not a git repo!"
    exit 1
fi

gnosis_chain_id=100
n_agents=1

# setup the minting tool
export CUSTOM_CHAIN_RPC=$rpc
export CUSTOM_CHAIN_ID=$gnosis_chain_id
export CUSTOM_SERVICE_MANAGER_ADDRESS="0xE3607b00E75f6405248323A9417ff6b39B244b50"
export CUSTOM_SERVICE_REGISTRY_ADDRESS="0x9338b5153AE39BB89f50468E608eD9d764B755fD"
export CUSTOM_GNOSIS_SAFE_MULTISIG_ADDRESS="0x3C1fF68f5aa342D296d4DEe4Bb1cACCA912D95fE"
export CUSTOM_GNOSIS_SAFE_PROXY_FACTORY_ADDRESS="0x3C1fF68f5aa342D296d4DEe4Bb1cACCA912D95fE"
export CUSTOM_GNOSIS_SAFE_SAME_ADDRESS_MULTISIG_ADDRESS="0x3d77596beb0f130a4415df3D2D8232B3d3D31e44"
export CUSTOM_MULTISEND_ADDRESS="0x40A2aCCbd92BCA938b02010E17A5b8929b49130D"

if [ "$first_run" = "true" ]
then
    echo "This is the first run of the script. The script will generate new operator and agent instance addresses."
    echo ""
    # Generate the operator's key
    address_start_position=17
    pkey_start_position=21
    poetry run autonomy generate-key -n1 ethereum
    mv "$keys_json" "../$keys_json_path"
    operator_address=$(sed -n 3p "../$keys_json_path")
    operator_address=$(echo "$operator_address" | \
      awk '{ print substr( $0, '$address_start_position', length($0) - '$address_start_position' - 1 ) }')
    echo "Your operator's autogenerated public address: $operator_address"
    echo "(The same address will be used as the service owner.)"
    operator_pkey=$(sed -n 4p "../$keys_json_path")
    operator_pkey_file="operator_pkey.txt"
    echo -n "$operator_pkey" | awk '{ printf substr( $0, '$pkey_start_position', length($0) - '$pkey_start_position' ) }' > $operator_pkey_file
    mv "../$keys_json_path" "../$operator_keys_file"

    # Generate the agent's key
    poetry run autonomy generate-key -n1 ethereum
    mv "$keys_json" "../$keys_json_path"
    agent_address=$(sed -n 3p "../$keys_json_path")
    agent_address=$(echo "$agent_address" | \
      awk '{ print substr( $0, '$address_start_position', length($0) - '$address_start_position' - 1 ) }')
    private_key=$(sed -n 4p "../$keys_json_path")
    private_key=$(echo "$private_key" | \
      awk '{ print substr( $0, '$pkey_start_position', length($0) - '$pkey_start_position' ) }')
    echo "Your agent instance's autogenerated public address: $agent_address"
    echo -n "$agent_address" > "../$agent_address_path"
    echo ""

    # Check balances
    suggested_amount=50000000000000000
    ensure_minimum_balance "$operator_address" $suggested_amount "operator's address"

    echo "Minting your service on the Gnosis chain..."

    # create service
    agent_id=12
    cost_of_bonding=10000000000000000
    nft="bafybeig64atqaladigoc3ds4arltdu63wkdrk3gesjfvnfdmz35amv7faq"
    service_id=$(poetry run autonomy mint \
      --skip-hash-check \
      --use-custom-chain \
      service packages/valory/services/$directory/ \
      --key "$operator_pkey_file" \
      --nft $nft \
      -a $agent_id \
      -n $n_agents \
      --threshold $n_agents \
      -c $cost_of_bonding
      )
    # parse only the id from the response
    service_id="${service_id##*: }"
    # validate id
    if ! [[ "$service_id" =~ ^[0-9]+$ || "$service_id" =~ ^[-][0-9]+$ ]]
    then
        echo "Service minting failed: $service_id"
        exit 1
    fi

    echo "[Service owner] Activating registration for service with id $service_id..."
    # activate service
    activation=$(poetry run autonomy service --use-custom-chain activate --key "$operator_pkey_file" "$service_id")
    # validate activation
    if ! [[ "$activation" = "Service activated succesfully" ]]
    then
        echo "Service registration activation failed: $activation"
        exit 1
    fi

    echo "[Service owner] Registering agent instance for service with id $service_id..."
    # register service
    registration=$(poetry run autonomy service --use-custom-chain register --key "$operator_pkey_file" "$service_id" -a $agent_id -i "$agent_address")
    # validate registration
    if ! [[ "$registration" = "Agent instance registered succesfully" ]]
    then
        echo "Service registration failed: $registration"
        exit 1
    fi

    echo "[Service owner] Deploying service with id $service_id..."
    # deploy service
    deployment=$(poetry run autonomy service --use-custom-chain deploy --key "$operator_pkey_file" "$service_id")
    # validate deployment
    if ! [[ "$deployment" = "Service deployed succesfully" ]]
    then
        echo "Service deployment failed: $deployment"
        exit 1
    fi

    # delete the operator's pkey file
    rm $operator_pkey_file
    # store service id
    echo -n "$service_id" > "../$service_id_path"
fi

# Update the on-chain service if required
packages="packages/packages.json"
local_service_hash="$(grep 'service' $packages | awk -F: '{print $2}' | tr -d '", ' | head -n 1)"
remote_service_hash=$(poetry run python "../scripts/service_hash.py")

if [ "$local_service_hash" != "$remote_service_hash" ]; then
    echo ""
    echo "------------------------------"
    echo "Updating on-chain service $service_id"
    echo "------------------------------"
    echo ""
    echo "WARNING: Your currently minted on-chain service (id $service_id) mismatches the fetched trader service ($service_version):"
    echo "  - Local service hash ($service_version): $local_service_hash"
    echo "  - On-chain service hash (id $service_id): $remote_service_hash"
    echo ""
    echo "This is most likely caused due to an update of the code of the service."
    echo "Is it recommended that you update your on-chain service."
    echo "If continue, you might be required to fund your agent instance and/or operator wallet."
    echo ""
    echo "**** This is an experimental feature, please proceed at your own risk. ****"
    echo ""

    read -p "Do you want to update your on-chain service $service_id? (Y/N): " response

    response_lowercase=$(echo "$response" | tr '[:upper:]' '[:lower:]')
    if [ "$response_lowercase" = "y" ] || [ "$response_lowercase" = "yes" ]; then

        # Check balances
        service_safe_address=$(<"../$service_safe_address_path")
        operator_address=$(get_address "../$operator_keys_file")

        suggested_amount=50000000000000000
        ensure_minimum_balance "$operator_address" $suggested_amount "operator's address"

        suggested_amount=50000000000000000
        ensure_minimum_balance $agent_address $suggested_amount "agent instance's address"

        echo "Starting update of on-chain service $service_id."
        echo "PLEASE DO NOT INTERRUPT THIS PROCESS."
        echo "Cancelling the process prematurely could lead to an inconsistent state for your Safe or on-chain service, which may require manual intervention to resolve."
        echo ""

        # generate private key files in the format required by the CLI tool
        agent_pkey_file="agent_pkey.txt"
        agent_pkey=$(get_private_key "../$keys_json_path")
        agent_pkey="${agent_pkey#0x}"
        echo -n "$agent_pkey" >"$agent_pkey_file"

        operator_pkey_file="operator_pkey.txt"
        operator_pkey=$(get_private_key "../$operator_keys_file")
        operator_pkey="${operator_pkey#0x}"
        echo -n "$operator_pkey" >"$operator_pkey_file"

        # transfer the ownership of the Safe from the agent to the service owner
        # (in a live service, this should be done by sending a 0 DAI transfer to its Safe)
        echo "[Agent instance] Swapping Safe owner..."
        output=$(poetry run python "../scripts/swap_safe_owner.py" "$service_safe_address" "$agent_pkey_file" "$operator_address" "$rpc")
        if [[ $? -ne 0 ]]; then
            echo "Swapping Safe owner failed.\n$output"
            rm -f $agent_pkey_file
            rm -f $operator_pkey_file
            exit 1
        fi
        echo "$output"

        # terminate current service
        echo "[Service owner] Terminating on-chain service $service_id..."
        output=$(
            poetry run autonomy service \
                --use-custom-chain \
                terminate "$service_id" \
                --key "$operator_pkey_file"
        )
        if [[ $? -ne 0 ]]; then
            echo "Terminating service failed.\n$output"
            rm -f $agent_pkey_file
            rm -f $operator_pkey_file
            exit 1
        fi

        # unbond current service
        echo "[Operator] Unbonding on-chain service $service_id..."
        output=$(
            poetry run autonomy service \
                --use-custom-chain \
                unbond "$service_id" \
                --key "$operator_pkey_file"
        )
        if [[ $? -ne 0 ]]; then
            echo "Unbonding service failed.\n$output"
            rm -f $agent_pkey_file
            rm -f $operator_pkey_file
            exit 1
        fi

        # update service
        echo "[Service owner] Updating on-chain service $service_id..."
        agent_id=12
        cost_of_bonding=10000000000000000
        nft="bafybeig64atqaladigoc3ds4arltdu63wkdrk3gesjfvnfdmz35amv7faq"
        output=$(
            poetry run autonomy mint \
                --skip-hash-check \
                --use-custom-chain \
                service packages/valory/services/trader/ \
                --key "$operator_pkey_file" \
                --nft $nft \
                -a $agent_id \
                -n $n_agents \
                --threshold $n_agents \
                -c $cost_of_bonding \
                --update "$service_id"
        )
        if [[ $? -ne 0 ]]; then
            echo "Updating service failed.\n$output"
            rm -f $agent_pkey_file
            rm -f $operator_pkey_file
            exit 1
        fi

        # activate service
        echo "[Service owner] Activating registration for on-chain service $service_id..."
        output=$(poetry run autonomy service --use-custom-chain activate --key "$operator_pkey_file" "$service_id")
        if [[ $? -ne 0 ]]; then
            echo "Activating service failed.\n$output"
            rm -f $agent_pkey_file
            rm -f $operator_pkey_file
            exit 1
        fi

        # register agent instance
        echo "[Operator] Registering agent instance for on-chain service $service_id..."
        output=$(poetry run autonomy service --use-custom-chain register --key "$operator_pkey_file" "$service_id" -a $agent_id -i "$agent_address")
        if [[ $? -ne 0 ]]; then
            echo "Registering agent instance failed.\n$output"
            rm -f $agent_pkey_file
            rm -f $operator_pkey_file
            exit 1
        fi

        # deploy on-chain service
        echo "[Service owner] Deploying on-chain service $service_id..."
        output=$(poetry run autonomy service --use-custom-chain deploy "$service_id" --key "$operator_pkey_file" --reuse-multisig)
        if [[ $? -ne 0 ]]; then
            echo "Deploying service failed.\n$output"
            rm -f $agent_pkey_file
            rm -f $operator_pkey_file
            exit 1
        fi

        # delete the pkey files
        rm -f $agent_pkey_file
        rm -f $operator_pkey_file
        echo ""
        echo "Finished update of on-chain service $service_id."
    fi
fi

echo ""
echo "------------------------------"
echo "Starting the trader service..."
echo "------------------------------"
echo ""

# check state
expected_state="| Service State             | DEPLOYED                                     |"
service_info=$(poetry run autonomy service --use-custom-chain info "$service_id")
service_state=$(echo "$service_info" | grep "Service State")
if [ "$service_state" != "$expected_state" ]
then
    echo "Something went wrong while deploying the service. The service's state is:"
    echo "$service_state"
    echo "Please check the output of the script for more information."
    exit 1
fi

# Get the deployed service's Safe address from the contract
safe=$(echo "$service_info" | grep "Multisig Address")
address_start_position=31
safe=$(echo "$safe" |
  awk '{ print substr( $0, '$address_start_position', length($0) - '$address_start_position' - 3 ) }')
export SAFE_CONTRACT_ADDRESS=$safe
echo -n "$safe" > "../$service_safe_address_path"

echo "Your agent instance's address: $agent_address"
echo "Your service's Safe address: $safe"
echo ""

# Set environment variables. Tweak these to modify your strategy
export RPC_0="$rpc"
export CHAIN_ID=$gnosis_chain_id
export ALL_PARTICIPANTS='["'$agent_address'"]'
# This is the default market creator. Feel free to update with other market creators
export OMEN_CREATORS='["0x89c5cc945dd550BcFfb72Fe42BfF002429F46Fec"]'
export BET_AMOUNT_PER_THRESHOLD_000=0
export BET_AMOUNT_PER_THRESHOLD_010=0
export BET_AMOUNT_PER_THRESHOLD_020=0
export BET_AMOUNT_PER_THRESHOLD_030=0
export BET_AMOUNT_PER_THRESHOLD_040=0
export BET_AMOUNT_PER_THRESHOLD_050=0
export BET_AMOUNT_PER_THRESHOLD_060=30000000000000000
export BET_AMOUNT_PER_THRESHOLD_070=40000000000000000
export BET_AMOUNT_PER_THRESHOLD_080=60000000000000000
export BET_AMOUNT_PER_THRESHOLD_090=80000000000000000
export BET_AMOUNT_PER_THRESHOLD_100=100000000000000000
export BET_THRESHOLD=5000000000000000
export PROMPT_TEMPLATE="With the given question \"@{question}\" and the \`yes\` option represented by \`@{yes}\` and the \`no\` option represented by \`@{no}\`, what are the respective probabilities of \`p_yes\` and \`p_no\` occurring?"
export REDEEM_MARGIN_DAYS=10

service_dir="trader_service"
build_dir="abci_build"
directory="$service_dir/$build_dir"

suggested_amount=50000000000000000
ensure_minimum_balance $agent_address $suggested_amount "agent instance's address"

suggested_amount=500000000000000000
ensure_minimum_balance $SAFE_CONTRACT_ADDRESS $suggested_amount "service Safe's address"

if [ -d $directory ]
then
    echo "Detected an existing build. Using this one..."
    cd $service_dir

    if rm -rf "$build_dir"; then
        echo "Directory "$build_dir" removed successfully."
    else
        # If the above command fails, use sudo to remove
        echo "You will need to provide sudo password in order for the script to delete part of the build artifacts."
        sudo rm -rf "$build_dir"
        echo "Directory "$build_dir" removed successfully."
    fi
else
    echo "Setting up the service..."

    if ! [ -d "$service_dir" ]; then
        # Fetch the service
        poetry run autonomy fetch --local --service valory/trader --alias $service_dir
    fi

    cd $service_dir
    # Build the image
    poetry run autonomy build-image
    cp ../../$keys_json_path $keys_json
fi

# Build the deployment with a single agent
poetry run autonomy deploy build --n $n_agents -ltm

cd ..

add_volume_to_service "$PWD/trader_service/abci_build/docker-compose.yaml" "trader_abci_0" "/data" "$PWD/../.trader_runner/"

# Run the deployment
poetry run autonomy deploy run --build-dir $directory --detach<|MERGE_RESOLUTION|>--- conflicted
+++ resolved
@@ -83,7 +83,7 @@
     echo ""
 }
 
-<<<<<<< HEAD
+
 # Get the address from a keys.json file
 get_address() {
     local keys_json_path="$1"
@@ -116,7 +116,8 @@
         awk '{ printf substr( $0, '$private_key_start_position', length($0) - '$private_key_start_position' ) }')
 
     echo -n "$private_key"
-=======
+}
+
 # Function to add a volume to a service in a Docker Compose file
 add_volume_to_service() {
     local compose_file="$1"
@@ -142,7 +143,6 @@
     else
         sed -i "/^[[:space:]]*${service_name}:/a \ \ \ \ volumes:\n\ \ \ \ \ \ - ${volume_path}:${volume_name}:Z" "$compose_file"
     fi
->>>>>>> 45a0ebfa
 }
 
 
